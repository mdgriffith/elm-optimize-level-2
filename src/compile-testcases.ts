--- conflicted
+++ resolved
@@ -22,9 +22,6 @@
   NativeSpread,
 } from './experiments/modernizeJS';
 
-<<<<<<< HEAD
-export const compileAndTransform = (dir: string, file: string): {} => {
-=======
 type TransformOptions = {
   prepack: boolean;
 };
@@ -34,7 +31,6 @@
   file: string,
   options?: TransformOptions
 ): {} => {
->>>>>>> 6bedd732
   // Compile examples in `testcases/*` folder as js
   // Run whatever transformations we want on them, saving steps as `elm.{transformation}.js`
   compileSync([file], {
@@ -119,12 +115,6 @@
   return {};
 };
 
-<<<<<<< HEAD
-=======
-compileAndTransform('testcases/simple', 'Main.elm', { prepack: true });
-compileAndTransform('testcases/bench', 'Main.elm', { prepack: true });
-
->>>>>>> 6bedd732
 function reportInlineTransformResult(ctx: InlineContext) {
   const {
     splits,
