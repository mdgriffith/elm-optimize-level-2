import ts from 'typescript';
import { ObjectUpdate } from './../types';

const copyWithSpread = `
const _Utils_update = (oldRecord, updatedFields) => {
    var newRecord = {...oldRecord};
    
    for (var key in updatedFields) {
        newRecord[key] = updatedFields[key];
    }
    return newRecord;
}
`;

const spreadForBoth = `
const _Utils_update = (oldRecord, updatedFields) => ({...oldRecord, ...updatedFields});
}
`;

const assign = `
const _Utils_update = (oldRecord, updatedFields) => (Object.assign({}, oldRecord, updatedFields));
}
`;

<<<<<<< HEAD
export const objectUpdate = (
  kind: ObjectUpdate
): ts.TransformerFactory<ts.SourceFile> => {
  switch (kind) {
    case ObjectUpdate.UseSpreadForUpdateAndOriginalRecord:
      return createReplaceUtilsUpdateWithObjectSpread(kind);
    case ObjectUpdate.UseSpreadOnlyToMakeACopy:
      return createReplaceUtilsUpdateWithObjectSpread(kind);
    case ObjectUpdate.UseAssign:
      return createReplaceUtilsUpdateWithObjectSpread(kind);
    case ObjectUpdate.InlineAssign:
      return inlineObjectAssign();
    case ObjectUpdate.InlineSpread:
      return inlineObjectSpread();
  }
};

const extractBody = (sourceText: string): ts.Node => {
=======
export const extractAstFromCode = (sourceText: string): ts.Node => {
>>>>>>> 8a12467a
  const source = ts.createSourceFile('bla', sourceText, ts.ScriptTarget.ES2018);
  return source.statements[0];
};

const createReplaceUtilsUpdateWithObjectSpread = (
  kind: ObjectUpdate
): ts.TransformerFactory<ts.SourceFile> => context => {
  return sourceFile => {
    const visitor = (node: ts.Node): ts.VisitResult<ts.Node> => {
      // detects function f(..){..}
      if (
        ts.isFunctionDeclaration(node) &&
        node.name?.text === '_Utils_update'
      ) {
        switch (kind) {
          case ObjectUpdate.UseSpreadForUpdateAndOriginalRecord:
            return extractAstFromCode(spreadForBoth);
          case ObjectUpdate.UseSpreadOnlyToMakeACopy:
            return extractAstFromCode(copyWithSpread);
          case ObjectUpdate.UseAssign:
            return extractAstFromCode(assign);
        }
      }

      return ts.visitEachChild(node, visitor, context);
    };

    return ts.visitNode(sourceFile, visitor);
  };
};
const OBJECT_UPDATE = '_Utils_update';

const inlineObjectAssign = (): ts.TransformerFactory<ts.SourceFile> => context => {
  return sourceFile => {
    const visitor = (node: ts.Node): ts.VisitResult<ts.Node> => {
      // detects function f(..){..}
      if (ts.isCallExpression(node)) {
        if (
          ts.isIdentifier(node.expression) &&
          node.expression.text === OBJECT_UPDATE
        ) {
          return ts.createCall(
            ts.createIdentifier('Object.assign'),
            undefined,
            [ts.createObjectLiteral(), node.arguments[0], node.arguments[1]]
          );
        }
      }

      return ts.visitEachChild(node, visitor, context);
    };
    return ts.visitNode(sourceFile, visitor);
  };
};

const inlineObjectSpread = (): ts.TransformerFactory<ts.SourceFile> => context => {
  return sourceFile => {
    const visitor = (node: ts.Node): ts.VisitResult<ts.Node> => {
      // detects function f(..){..}
      if (ts.isCallExpression(node)) {
        if (
          ts.isIdentifier(node.expression) &&
          node.expression.text === OBJECT_UPDATE
        ) {
          let props: any[] = [];
          node.arguments[1].forEachChild(child => {
            if (ts.isPropertyAssignment(child)) {
              props.push(
                ts.createPropertyAssignment(child.name, child.initializer)
              );
            }
          });

          return ts.createObjectLiteral(
            [ts.createSpreadAssignment(node.arguments[0])].concat(props)
          );
        }
      }

      return ts.visitEachChild(node, visitor, context);
    };
    return ts.visitNode(sourceFile, visitor);
  };
};

export const convertFunctionExpressionsToArrowFuncs: ts.TransformerFactory<ts.SourceFile> = context => {
  return sourceFile => {
    const visitor = (node: ts.Node): ts.VisitResult<ts.Node> => {
      //   console.log(
      //     `Visiting: ${ts.SyntaxKind[node.kind]} with name ${
      //       (node as any).name?.text
      //     }`
      //   );
      if (
        ts.isFunctionExpression(node) &&
        node.name === undefined &&
        node.body.statements.length === 1
      ) {
        // console.log('$$body', node.body.getText());
        const [returnStatement] = node.body.statements;
        if (
          ts.isReturnStatement(returnStatement) &&
          returnStatement.expression !== undefined
        ) {
          return ts.createArrowFunction(
            undefined,
            undefined,
            node.parameters,
            undefined,
            undefined,
            ts.visitNode(returnStatement.expression, visitor)
            // returnStatement.expression
          );
        }
      }

      if (
        ts.isFunctionDeclaration(node) &&
        node.name !== undefined &&
        node.body !== undefined &&
        node.body.statements.length === 1
      ) {
        // console.log('$$body', node.body.getText());
        const [returnStatement] = node.body.statements;
        if (
          ts.isReturnStatement(returnStatement) &&
          returnStatement.expression !== undefined
        ) {
          return ts.createVariableStatement(
            undefined,
            ts.createVariableDeclarationList(
              [
                ts.createVariableDeclaration(
                  node.name,
                  undefined,
                  ts.createArrowFunction(
                    undefined,
                    undefined,
                    node.parameters,
                    undefined,
                    undefined,
                    ts.visitNode(returnStatement.expression, visitor)
                  )
                ),
              ]
              // ts.NodeFlags.Const
            )
          );
        }
      }

      return ts.visitEachChild(node, visitor, context);
    };

    return ts.visitNode(sourceFile, visitor);
  };
};<|MERGE_RESOLUTION|>--- conflicted
+++ resolved
@@ -22,7 +22,6 @@
 }
 `;
 
-<<<<<<< HEAD
 export const objectUpdate = (
   kind: ObjectUpdate
 ): ts.TransformerFactory<ts.SourceFile> => {
@@ -40,10 +39,7 @@
   }
 };
 
-const extractBody = (sourceText: string): ts.Node => {
-=======
 export const extractAstFromCode = (sourceText: string): ts.Node => {
->>>>>>> 8a12467a
   const source = ts.createSourceFile('bla', sourceText, ts.ScriptTarget.ES2018);
   return source.statements[0];
 };
